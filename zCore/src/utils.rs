#![allow(dead_code)]
#![allow(unused_variables)]

use alloc::{collections::BTreeMap, string::String, sync::Arc};
use zircon_object::object::KernelObject;
use zircon_object::task::Process;

#[derive(Debug)]
pub struct BootOptions {
    pub cmdline: String,
    pub log_level: String,
    #[cfg(feature = "linux")]
    pub root_proc: String,
}

fn parse_cmdline(cmdline: &str) -> BTreeMap<&str, &str> {
    let mut options = BTreeMap::new();
    for opt in cmdline.split(':') {
        // parse "key=value"
        let mut iter = opt.trim().splitn(2, '=');
        if let Some(key) = iter.next() {
            if let Some(value) = iter.next() {
                options.insert(key.trim(), value.trim());
            }
        }
    }
    options
}

pub fn boot_options() -> BootOptions {
    cfg_if! {
        if #[cfg(feature = "libos")] {
            let args = std::env::args().collect::<Vec<_>>();
            if args.len() < 2 {
                #[cfg(feature = "linux")]
                println!("Usage: {} PROGRAM", args[0]);
                #[cfg(feature = "zircon")]
                println!("Usage: {} ZBI_FILE [CMDLINE]", args[0]);
                std::process::exit(-1);
            }

            let (cmdline, log_level) = if cfg!(feature = "zircon") {
                let cmdline = args.get(2).cloned().unwrap_or_default();
                let options = parse_cmdline(&cmdline);
                let log_level = String::from(*options.get("LOG").unwrap_or(&""));
                (cmdline, log_level)
            } else {
                (String::new(), std::env::var("LOG").unwrap_or_default())
            };
            BootOptions {
                cmdline,
                log_level,
                #[cfg(feature = "linux")]
                root_proc: args[1..].join("?"),
            }
        } else {
            let cmdline = kernel_hal::boot::cmdline();
            let options = parse_cmdline(&cmdline);
            BootOptions {
                cmdline: cmdline.clone(),
                log_level: String::from(*options.get("LOG").unwrap_or(&"")),
                #[cfg(feature = "linux")]
                root_proc: String::from(*options.get("ROOTPROC").unwrap_or(&"/bin/busybox?sh")),
            }
        }
    }
}

fn check_exit_code(proc: Arc<Process>) -> i32 {
    let code = proc.exit_code().unwrap_or(-1);
    if code != 0 {
        error!(
            "process {:?}({}) exited with code {:?}",
            proc.name(),
            proc.id(),
            code
        );
    } else {
        info!(
            "process {:?}({}) exited with code 0",
            proc.name(),
            proc.id()
        )
    }
    code as i32
}

#[cfg(feature = "libos")]
pub fn wait_for_exit(proc: Option<Arc<Process>>) -> ! {
    let exit_code = if let Some(proc) = proc {
        let future = async move {
            use zircon_object::object::Signal;
            let object: Arc<dyn KernelObject> = proc.clone();
            let signal = if cfg!(any(feature = "linux", feature = "baremetal-test")) {
                Signal::PROCESS_TERMINATED
            } else {
                Signal::USER_SIGNAL_0
            };
            object.wait_signal(signal).await;
            check_exit_code(proc)
        };

        // If the graphic mode is on, run the process in another thread.
        #[cfg(feature = "graphic")]
        let future = {
            let handle = async_std::task::spawn(future);
            kernel_hal::libos::run_graphic_service();
            handle
        };

        async_std::task::block_on(future)
    } else {
        warn!("No process to run, exit!");
        0
    };
    std::process::exit(exit_code);
}

#[cfg(not(feature = "libos"))]
pub fn wait_for_exit(proc: Option<Arc<Process>>) -> ! {
    loop {
<<<<<<< HEAD
        #[cfg(not(feature = "libos"))]
        executor::run_until_idle();
        // kernel_hal::interrupt::wait_for_interrupt();
=======
        let has_task = executor::run_until_idle();
        if cfg!(feature = "baremetal-test") && !has_task {
            proc.map(check_exit_code);
            kernel_hal::cpu::reset();
        }
        kernel_hal::interrupt::wait_for_interrupt();
>>>>>>> 9c994efd
    }
}<|MERGE_RESOLUTION|>--- conflicted
+++ resolved
@@ -119,17 +119,11 @@
 #[cfg(not(feature = "libos"))]
 pub fn wait_for_exit(proc: Option<Arc<Process>>) -> ! {
     loop {
-<<<<<<< HEAD
-        #[cfg(not(feature = "libos"))]
-        executor::run_until_idle();
-        // kernel_hal::interrupt::wait_for_interrupt();
-=======
         let has_task = executor::run_until_idle();
         if cfg!(feature = "baremetal-test") && !has_task {
             proc.map(check_exit_code);
             kernel_hal::cpu::reset();
         }
         kernel_hal::interrupt::wait_for_interrupt();
->>>>>>> 9c994efd
     }
 }