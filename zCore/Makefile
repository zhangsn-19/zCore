################ Arguments ################

ARCH ?= x86_64
PLATFORM ?= qemu
MODE ?= release
LOG ?= warn
LINUX ?=
LIBOS ?=
TEST ?=
GRAPHIC ?=
DISK ?=
HYPERVISOR ?=
V ?=

USER ?=
ZBI ?= bringup

SMP ?= 1
ACCEL ?=

<<<<<<< HEAD

OBJDUMP :=
=======
NET ?=

OBJDUMP ?= rust-objdump --print-imm-hex --x86-asm-syntax=intel
>>>>>>> 08cc1275
OBJCOPY ?= rust-objcopy --binary-architecture=$(ARCH)

ifeq ($(ARCH), x86_64)
  OBJDUMP := rust-objdump --print-imm-hex --x86-asm-syntax=intel
else ifeq ($(ARCH), riscv64)
  OBJDUMP := riscv64-linux-musl-objdump
endif

ifeq ($(LINUX), 1)
  CMDLINE ?= LOG=$(LOG)
else
  CMDLINE ?= LOG=$(LOG):TERM=xterm-256color:console.shell=true:virtcon.disable=true
endif

ifeq ($(LINUX), 1)
  user_img := $(ARCH).img
else ifeq ($(USER), 1)
  user_img := ../zircon-user/target/zcore-user.zbi
else
  user_img := ../prebuilt/zircon/x64/$(ZBI).zbi
endif

ifeq ($(PLATFORM), libos)
  LIBOS := 1
endif
ifeq ($(LIBOS), 1)
  build_path := ../target/$(MODE)
  PLATFORM := libos
  ifeq ($(LINUX), 1)
    ARGS ?= /bin/busybox
  else
    ARGS ?= $(user_img) $(CMDLINE)
  endif
else
  build_path := ../target/$(ARCH)/$(MODE)
endif

################ Internal variables ################

qemu := qemu-system-$(ARCH)
kernel_elf := $(build_path)/zcore
kernel_img := $(build_path)/zcore.bin
esp := $(build_path)/esp
ovmf := ../rboot/OVMF.fd
qemu_disk := $(build_path)/disk.qcow2

ifeq ($(shell uname), Darwin)
  sed := sed -i ""
else
  sed := sed -i
endif


################ Export environments ###################

export ARCH
export PLATFORM
export LOG
export USER_IMG=$(realpath $(user_img))

################ Cargo features ################

ifeq ($(LINUX), 1)
  features := linux
else
  features := zircon
endif

ifeq ($(LIBOS), 1)
  ifneq ($(ARCH), $(shell uname -m))
    $(error "ARCH" must be "$(shell uname -m)" for libos mode)
  endif
  features += libos
else
  ifeq ($(ARCH), riscv64)
    ifeq ($(PLATFORM), d1)
      features += board-d1 link-user-img
    else
      features += board-qemu
    endif
  endif
endif

ifeq ($(TEST), 1)
  features += baremetal-test
  NET := loopback
endif

ifeq ($(GRAPHIC), on)
  features += graphic
else ifeq ($(MAKECMDGOALS), vbox)
  features += graphic
endif

ifeq ($(HYPERVISOR), 1)
  features += hypervisor
  ACCEL := 1
endif

ifeq ($(NET), loopback)
  features += loopback
endif

################ Cargo build args ################

build_args := --features "$(features)"

ifneq ($(LIBOS), 1) # no_std
  build_args += --no-default-features --target $(ARCH).json -Z build-std=core,alloc -Z build-std-features=compiler-builtins-mem
endif

ifeq ($(MODE), release)
  build_args += --release
endif

ifeq ($(V), 1)
  build_args += --verbose
endif

################ QEMU options ################

qemu_opts := -smp $(SMP)

ifeq ($(ARCH), x86_64)
  qemu_opts += \
		-machine q35 \
		-cpu Haswell,+smap,-check,-fsgsbase \
		-m 1G \
		-serial mon:stdio \
		-serial file:/tmp/serial.out \
		-drive format=raw,if=pflash,readonly=on,file=$(ovmf) \
		-drive format=raw,file=fat:rw:$(esp) \
		-nic none
else ifeq ($(ARCH), riscv64)
  qemu_opts += \
		-machine virt \
		-bios default \
		-m 512M \
		-no-reboot \
		-serial mon:stdio \
		-serial file:/tmp/serial.out \
		-kernel $(kernel_img) \
		-initrd $(USER_IMG) \
		-append "$(CMDLINE)"
endif

ifeq ($(DISK), on)
  ifeq ($(ARCH), x86_64)
    qemu_opts += -device ide-hd,bus=ahci.0,drive=userdisk
  else ifeq ($(ARCH), riscv64)
    qemu_opts += -device virtio-blk-device,drive=userdisk
  endif
  qemu_opts += -drive format=qcow2,id=userdisk,if=none,file=$(qemu_disk)
endif

ifeq ($(GRAPHIC), on)
  ifeq ($(ARCH), x86_64)
    qemu_opts += -vga virtio # disable std VGA for zircon mode to avoid incorrect graphic rendering
  else ifeq ($(ARCH), riscv64)
    qemu_opts += \
		-device virtio-gpu-device \
		-device virtio-keyboard-device \
		-device virtio-mouse-device
  endif
else
  qemu_opts += -display none -nographic
endif

ifeq ($(ACCEL), 1)
  ifeq ($(shell uname), Darwin)
    qemu_opts += -accel hvf
  else
    qemu_opts += -accel kvm -cpu host,migratable=no,+invtsc
  endif
endif

################ Make targets ################

.PHONY: all
all: build

.PHONY: build run test debug
ifeq ($(LIBOS), 1)
build: kernel
run:
	cargo run $(build_args) -- $(ARGS)
test:
	cargo test $(build_args)
debug: build
	gdb --args $(kernel_elf) $(ARGS)
else
build: $(kernel_img)
run: build justrun
debug: build debugrun
endif

.PHONY: justrun
justrun: $(qemu_disk)
ifeq ($(ARCH), x86_64)
	$(sed) 's#initramfs=.*#initramfs=\\EFI\\zCore\\$(notdir $(user_img))#' $(esp)/EFI/Boot/rboot.conf
	$(sed) 's#cmdline=.*#cmdline=$(CMDLINE)#' $(esp)/EFI/Boot/rboot.conf
endif
	$(qemu) $(qemu_opts)


ifeq ($(ARCH), x86_64)
  gdb := gdb
else 
  gdb := riscv64-unknown-elf-gdb
endif

.PHONY: debugrun
debugrun: $(qemu_disk)
	cp .gdbinit_$(MODE) .gdbinit
ifeq ($(ARCH), x86_64)
	$(sed) 's#initramfs=.*#initramfs=\\EFI\\zCore\\$(notdir $(user_img))#' $(esp)/EFI/Boot/rboot.conf
	$(sed) 's#cmdline=.*#cmdline=$(CMDLINE)#' $(esp)/EFI/Boot/rboot.conf
endif
	$(qemu) $(qemu_opts) -S -gdb tcp::15234 &
	@sleep 1
	$(gdb)

.PHONY: kernel
kernel:
	@echo Building zCore kenel
	SMP=$(SMP) cargo build $(build_args)

.PHONY: disasm
disasm:
	$(OBJDUMP) -d $(kernel_elf) > kernel.asm

.PHONY: header
header:
	$(OBJDUMP) -x $(kernel_elf) | less

.PHONY: clippy
clippy:
	SMP=$(SMP) cargo clippy $(build_args)

.PHONY: clean
clean:
	cargo clean

.PHONY: bootloader
bootloader:
ifeq ($(ARCH), x86_64)
	@cd ../rboot && make build
endif

$(kernel_img): kernel bootloader
ifeq ($(ARCH), x86_64)
  ifeq ($(USER), 1)
	make -C ../zircon-user
  endif
	mkdir -p $(esp)/EFI/zCore $(esp)/EFI/Boot
	cp ../rboot/target/x86_64-unknown-uefi/release/rboot.efi $(esp)/EFI/Boot/BootX64.efi
	cp rboot.conf $(esp)/EFI/Boot/rboot.conf
	cp $(kernel_elf) $(esp)/EFI/zCore/zcore.elf
	cp $(user_img) $(esp)/EFI/zCore/
else ifeq ($(ARCH), riscv64)
	$(OBJCOPY) $(kernel_elf) --strip-all -O binary $@
endif

ifeq ($(ARCH), riscv64)
ifeq ($(PLATFORM), d1)
.PHONY: run_d1
run_d1: build
	$(OBJCOPY) ../prebuilt/firmware/d1/fw_payload.elf --strip-all -O binary ./zcore_d1.bin
	dd if=$(kernel_img) of=zcore_d1.bin bs=512 seek=2048
	xfel ddr ddr3
	xfel write 0x40000000 zcore_d1.bin
	xfel exec 0x40000000
endif
endif

.PHONY: image
image:
# for macOS only
	hdiutil create -fs fat32 -ov -volname EFI -format UDTO -srcfolder $(esp) $(build_path)/zcore.cdr
	qemu-img convert -f raw $(build_path)/zcore.cdr -O qcow2 $(build_path)/zcore.qcow2

################ Deprecated ################

VMDISK := $(build_path)/boot.vdi

.PHONY: vbox
vbox: build
ifneq "$(VMDISK)" "$(wildcard $(VMDISK))"
	vboxmanage createvm --name zCoreVM --basefolder $(build_path) --register
	cp ../prebuilt/zircon/empty.vdi $(VMDISK)
	vboxmanage storagectl zCoreVM --name DiskCtrlr --controller IntelAhci --add sata
	vboxmanage storageattach zCoreVM --storagectl DiskCtrlr --port 0 --type hdd --medium $(VMDISK)
	vboxmanage modifyvm zCoreVM --memory 1024 --firmware efi
	tar -cvf $(build_path)/esp.tar -C $(build_path)/esp EFI
	sudo LIBGUESTFS_DEBUG=1 guestfish -a $(VMDISK) -m /dev/sda1 tar-in $(build_path)/esp.tar / : quit
endif
	# depencency: libguestfs-tools
	tar -cvf $(build_path)/esp.tar -C $(build_path)/esp EFI
	sudo guestfish -a $(VMDISK) -m /dev/sda1 tar-in $(build_path)/esp.tar / : quit
	# sudo LIBGUESTFS_DEBUG=1 guestfish -a $(VMDISK) -m /dev/sda1 tar-in $(build_path)/esp.tar / : quit
	# -a $(VMDISK) $(build_path)/esp.tar /
	rm $(build_path)/esp.tar
	vboxmanage startvm zCoreVM

$(qemu_disk):
ifeq ($(ARCH), riscv64)
# FIXME: no longer need to create QCOW2 when use initrd for RISC-V
	@echo Generating riscv64 sfsimg
	@qemu-img convert -f raw riscv64.img -O qcow2 $@
	@qemu-img resize $@ +5M
else
	@qemu-img create -f qcow2 $@ 100M
endif<|MERGE_RESOLUTION|>--- conflicted
+++ resolved
@@ -18,14 +18,8 @@
 SMP ?= 1
 ACCEL ?=
 
-<<<<<<< HEAD
-
+NET ?=
 OBJDUMP :=
-=======
-NET ?=
-
-OBJDUMP ?= rust-objdump --print-imm-hex --x86-asm-syntax=intel
->>>>>>> 08cc1275
 OBJCOPY ?= rust-objcopy --binary-architecture=$(ARCH)
 
 ifeq ($(ARCH), x86_64)
