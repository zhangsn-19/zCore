#![allow(dead_code)]

use super::{caps::*, config::*, *};
use crate::vm::PAGE_SIZE;
use alloc::{boxed::Box, sync::*, vec::Vec};
use kernel_hal::InterruptManager;
use numeric_enum_macro::*;
use region_alloc::RegionAllocator;
use spin::*;

numeric_enum! {
    #[repr(u8)]
    #[derive(PartialEq, Copy, Clone, Debug)]
    pub enum PcieDeviceType {
        Unknown = 0xFF,
        PcieEndpoint = 0x0,
        LegacyPcieEndpoint = 0x1,
        RcIntegratedEndpoint = 0x9,
        RcEventCollector = 0xA,
        // Type 1 config header types
        RcRootPort = 0x4,
        SwitchUpstreamPort = 0x5,
        SwitchDownstreamPort = 0x6,
        PcieToPciBridge = 0x7,
        PciToPcieBridge = 0x8,
    }
}

pub struct PcieUpstream {
    managed_bus_id: usize,
    inner: Mutex<PcieUpstreamInner>,
}

struct PcieUpstreamInner {
    weak_super: Weak<dyn IPciNode>,
<<<<<<< HEAD
    downstream: Vec<Option<Arc<dyn IPciNode>>>,
=======
    downstream: Box<[Option<Arc<dyn IPciNode>>]>,
>>>>>>> e79528e5
}

impl PcieUpstream {
    pub fn create(managed_bus_id: usize) -> Arc<Self> {
        let mut downstream = Vec::new();
        downstream.resize(PCI_MAX_FUNCTIONS_PER_BUS, None);
        Arc::new(PcieUpstream {
            managed_bus_id,
            inner: Mutex::new(PcieUpstreamInner {
                weak_super: Weak::<PciRoot>::new(),
<<<<<<< HEAD
                downstream,
=======
                downstream: {
                    let mut vec =
                        Vec::<Option<Arc<dyn IPciNode>>>::with_capacity(PCI_MAX_FUNCTIONS_PER_BUS);
                    vec.resize(PCI_MAX_FUNCTIONS_PER_BUS, None);
                    vec.into_boxed_slice()
                },
>>>>>>> e79528e5
            }),
        })
    }

    pub fn scan_downstream(&self, driver: &PCIeBusDriver) {
        for dev_id in 0..PCI_MAX_DEVICES_PER_BUS {
            for func_id in 0..PCI_MAX_FUNCTIONS_PER_DEVICE {
                let cfg = driver.get_config(self.managed_bus_id, dev_id, func_id);
                if cfg.is_none() {
                    warn!("bus being scanned is outside ecam region!");
                    return;
                }
                let (cfg, _paddr) = cfg.unwrap();
                let vendor_id = cfg.read16(PciReg16::VendorId);
                let mut good_device = vendor_id as usize != PCIE_INVALID_VENDOR_ID;
                if good_device {
                    let device_id = cfg.read16(PciReg16::DeviceId);
                    info!(
                        "Found device {:#x?}:{:#x?} at {:#x?}:{:#x?}.{:#x?}",
                        vendor_id, device_id, self.managed_bus_id, dev_id, func_id
                    );
                    let ndx = dev_id * PCI_MAX_FUNCTIONS_PER_DEVICE + func_id;
                    let downstream_device = self.get_downstream(ndx);
                    match downstream_device {
                        Some(dev) => {
                            if let PciNodeType::Bridge = dev.node_type() {
                                dev.as_upstream().unwrap().scan_downstream(driver);
                            }
                        }
                        None => {
                            if self
                                .scan_device(cfg.as_ref(), dev_id, func_id, Some(vendor_id), driver)
                                .is_none()
                            {
                                info!(
                                    "failed to initialize device {:#x?}:{:#x?}.{:#x?}",
                                    self.managed_bus_id, dev_id, func_id
                                );
                                good_device = false;
                            }
                        }
                    }
                    info!("a device is discovered");
                }
                // At the point of function #0, if either there is no device, or cfg's
                // header indicates that it is not a multi-function device, just move on to
                // next device
                if func_id == 0
                    && (!good_device
                        || (cfg.read8(PciReg8::HeaderType) & PCI_HEADER_TYPE_MULTI_FN) != 0)
                {
                    break;
                }
            }
        }
    }

    pub fn allocate_downstream_bars(&self) {
        for dev_id in 0..PCI_MAX_DEVICES_PER_BUS {
            let dev = self.get_downstream(dev_id);
            if dev.is_none() {
                continue;
            }
            let dev = dev.unwrap();
            if dev.allocate_bars().is_err() {
                error!("Allocate Bar Fail");
                dev.disable();
            }
        }
    }

    fn scan_device(
        &self,
        cfg: &PciConfig,
        dev_id: usize,
        func_id: usize,
        vendor_id: Option<u16>,
        driver: &PCIeBusDriver,
    ) -> Option<Arc<dyn IPciNode>> {
        let vendor_id = vendor_id.unwrap_or_else(|| cfg.read16(PciReg16::VendorId));
        if vendor_id == PCIE_INVALID_VENDOR_ID as u16 {
            return None;
        }
        let header_type = cfg.read8(PciReg8::HeaderType) & 0x7f;
        let weak_super = self.inner.lock().weak_super.clone();
        if header_type == PCI_HEADER_TYPE_PCI_BRIDGE {
            let secondary_id = cfg.read8(PciReg8::SecondaryBusId);
            PciBridge::new(weak_super, dev_id, func_id, secondary_id as usize, driver)
                .map(|x| x as _)
        } else {
            PciDeviceNode::new(weak_super, dev_id, func_id, driver).map(|x| x as _)
        }
    }

    pub fn get_downstream(&self, index: usize) -> Option<Arc<dyn IPciNode>> {
        if index >= PCI_MAX_FUNCTIONS_PER_BUS {
            return None;
        }
        self.inner.lock().downstream[index].clone()
    }
    pub fn set_downstream(&self, index: usize, down: Option<Arc<dyn IPciNode>>) {
        self.inner.lock().downstream[index] = down;
    }

    pub fn set_super(&self, weak_super: Weak<dyn IPciNode>) {
        self.inner.lock().weak_super = weak_super;
    }
}

/// Struct used to fetch information about a configured base address register.
#[allow(missing_docs)]
#[derive(Default, Copy, Clone)]
pub struct PcieBarInfo {
    pub is_mmio: bool,
    pub is_64bit: bool,
    pub is_prefetchable: bool,
    pub first_bar_reg: usize,
    pub size: u64,
    pub bus_addr: u64,
    allocation: Option<(usize, usize)>,
}

/// Struct for managing shared legacy IRQ handlers.
#[derive(Default)]
pub struct SharedLegacyIrqHandler {
    /// The IRQ id.
    pub irq_id: u32,
    device_handler: Mutex<Vec<Arc<PcieDevice>>>,
}

impl SharedLegacyIrqHandler {
    /// Create a new SharedLegacyIrqHandler.
    pub fn create(irq_id: u32) -> Option<Arc<SharedLegacyIrqHandler>> {
        info!("SharedLegacyIrqHandler created for {:#x?}", irq_id);
        InterruptManager::disable(irq_id);
        let handler = Arc::new(SharedLegacyIrqHandler {
            irq_id,
            device_handler: Mutex::new(Vec::new()),
        });
        let handler_copy = handler.clone();
        if InterruptManager::set_ioapic_handle(irq_id, Box::new(move || handler_copy.handle()))
            .is_some()
        {
            Some(handler)
        } else {
            None
        }
    }

    /// Handle the IRQ.
    pub fn handle(&self) {
        let device_handler = self.device_handler.lock();
        if device_handler.is_empty() {
            InterruptManager::disable(self.irq_id);
            return;
        }
        for dev in device_handler.iter() {
            let cfg = dev.config().unwrap();
            let _command = cfg.read16(PciReg16::Command);
            // let status = cfg.read16(PciReg16::Status);
            // if (command & PCIE_CFG_COMMAND_INT_DISABLE) != 0 {
            //     continue;
            // }
            let inner = dev.inner.lock();
            let handler_lock = inner.irq.handlers[0].handler.lock();
            let handler = if inner.irq.handlers.is_empty() {
                None
            } else {
                let handler = &inner.irq.handlers[0];
                if handler.get_masked() {
                    handler_lock.as_ref()
                } else {
                    None
                }
            };
            let ret = if let Some(h) = handler {
                let code = h();
                if (code & PCIE_IRQRET_MASK) != 0 {
                    inner.irq.handlers[0].set_masked(true);
                }
                code
            } else {
                PCIE_IRQRET_MASK
            };
            if (ret & PCIE_IRQRET_MASK) != 0 {
                cfg.write16(
                    PciReg16::Command,
                    cfg.read16(PciReg16::Command) | PCIE_CFG_COMMAND_INT_DISABLE,
                );
            }
        }
    }
    pub fn add_device(&self, device: Arc<PcieDevice>) {
        let cfg = device.config().unwrap();
        cfg.write16(
            PciReg16::Command,
            cfg.read16(PciReg16::Command) | PCIE_CFG_COMMAND_INT_DISABLE,
        );
        let mut device_handler = self.device_handler.lock();
        let is_first = device_handler.is_empty();
        device_handler.push(device);
        if is_first {
            InterruptManager::enable(self.irq_id);
        }
    }
    pub fn remove_device(&self, device: Arc<PcieDevice>) {
        let cfg = device.config().unwrap();
        cfg.write16(
            PciReg16::Command,
            cfg.read16(PciReg16::Command) | PCIE_CFG_COMMAND_INT_DISABLE,
        );
        let mut device_handler = self.device_handler.lock();
        device_handler.retain(|h| Arc::ptr_eq(h, &device));
        if device_handler.is_empty() {
            InterruptManager::disable(self.irq_id);
        }
    }
}

numeric_enum! {
    #[repr(u32)]
    #[derive(Debug, PartialEq, Eq, Copy, Clone)]
      /// Enumeration which defines the IRQ modes a PCIe device may be operating in.
      pub enum PcieIrqMode {
        /// All IRQs are disabled.  0 total IRQs are supported in this mode.
        Disabled = 0,
        ///    Devices may support up to 1 legacy IRQ in total.  Exclusive IRQ access
        ///    cannot be guaranteed (the IRQ may be shared with other devices)
        Legacy = 1,
        /// Devices may support up to 32 MSI IRQs in total.  IRQs may be allocated
        ///    exclusively, resources permitting.
        Msi = 2,
        ///   Devices may support up to 2048 MSI-X IRQs in total.  IRQs may be allocated
        ///   exclusively, resources permitting.
        MsiX = 3,
        #[allow(missing_docs)]
        Count = 4,
    }
}

impl Default for PcieIrqMode {
    fn default() -> Self {
        PcieIrqMode::Disabled
    }
}

/// Struct for managing IRQ handlers.
pub struct PcieIrqHandle {
    handle: Option<Box<dyn Fn() + Send + Sync>>,
    enabled: bool,
}

#[derive(Default)]
pub struct PcieLegacyIrqState {
    pub pin: u8,
    pub id: usize,
    pub shared_handler: Arc<SharedLegacyIrqHandler>,
    pub handlers: Vec<PcieIrqHandle>, // WARNING
    pub mode: PcieIrqMode,            // WANRING
    pub msi: Option<PciCapabilityMsi>,
    pub pcie: Option<PciCapPcie>,
}

pub struct PcieIrqState {
    pub legacy: PcieLegacyIrqState,
    pub mode: PcieIrqMode,
    pub handlers: Vec<Arc<PcieIrqHandlerState>>,
    pub registered_handler_count: usize,
}

impl Default for PcieIrqState {
    fn default() -> Self {
        Self {
            legacy: Default::default(),
            mode: PcieIrqMode::Disabled,
            handlers: Vec::default(),
            registered_handler_count: 0,
        }
    }
}

/// Class for managing shared legacy IRQ handlers.
#[derive(Default)]
pub struct PcieIrqHandlerState {
    irq_id: u32,
    masked: Mutex<bool>,
    enabled: Mutex<bool>,
    handler: Mutex<Option<Box<dyn Fn() -> u32 + Send + Sync>>>,
}

impl PcieIrqHandlerState {
    pub fn set_masked(&self, masked: bool) {
        *self.masked.lock() = masked;
    }
    pub fn get_masked(&self) -> bool {
        *self.masked.lock()
    }
    pub fn set_handler(&self, h: Option<Box<dyn Fn() -> u32 + Send + Sync>>) {
        *self.handler.lock() = h;
    }
    pub fn has_handler(&self) -> bool {
        self.handler.lock().is_some()
    }
    pub fn enable(&self, e: bool) {
        *self.enabled.lock() = e;
    }
}

pub struct PcieDevice {
    pub bus_id: usize,
    pub dev_id: usize,
    pub func_id: usize,
    // pub is_bridge: bool,
    pub bar_count: usize,
    cfg: Option<Arc<PciConfig>>,
    cfg_phys: usize,
    dev_lock: Mutex<()>,
    command_lock: Mutex<()>,
    pub vendor_id: u16,
    pub device_id: u16,
    pub class_id: u8,
    pub subclass_id: u8,
    pub prog_if: u8,
    pub rev_id: u8,
    pub inner: Mutex<PcieDeviceInner>,
}

pub struct PcieDeviceInner {
    pub irq: PcieIrqState,
    pub bars: [PcieBarInfo; 6],
    pub caps: Vec<PciCapability>,
    pub plugged_in: bool,
    pub upstream: Weak<(dyn IPciNode)>,
    pub weak_super: Weak<(dyn IPciNode)>,
    pub disabled: bool,
}

impl Default for PcieDeviceInner {
    fn default() -> Self {
        PcieDeviceInner {
            irq: Default::default(),
            bars: Default::default(),
            caps: Default::default(),
            plugged_in: false,
            upstream: Weak::<PciRoot>::new(),
            weak_super: Weak::<PciRoot>::new(),
            disabled: false,
        }
    }
}

impl PcieDeviceInner {
    pub fn arc_self(&self) -> Arc<PcieDevice> {
        self.weak_super.upgrade().unwrap().device()
    }
    pub fn msi(&self) -> Option<(&PciCapabilityStd, &PciCapabilityMsi)> {
        for c in self.caps.iter() {
            if let PciCapability::Msi(std, msi) = c {
                if std.is_valid() {
                    return Some((std, msi));
                }
            }
        }
        None
    }
    pub fn pcie(&self) -> Option<(&PciCapabilityStd, &PciCapPcie)> {
        for c in self.caps.iter() {
            if let PciCapability::Pcie(std, pcie) = c {
                if std.is_valid() {
                    return Some((std, pcie));
                }
            }
        }
        None
    }
}

impl PcieDevice {
    pub fn create(
        upstream: Weak<dyn IPciNode>,
        dev_id: usize,
        func_id: usize,
        driver: &PCIeBusDriver,
    ) -> Option<Arc<Self>> {
        let ups = upstream.upgrade().unwrap().as_upstream()?;
        let (cfg, paddr) = driver.get_config(ups.managed_bus_id, dev_id, func_id)?;
        let inst = Arc::new(PcieDevice {
            bus_id: ups.managed_bus_id,
            dev_id,
            func_id,
            // is_bridge: false,
            bar_count: 6, // PCIE BAR regs per device
            cfg: Some(cfg.clone()),
            cfg_phys: paddr,
            dev_lock: Mutex::default(),
            command_lock: Mutex::default(),
            vendor_id: cfg.read16(PciReg16::VendorId),
            device_id: cfg.read16(PciReg16::DeviceId),
            class_id: cfg.read8(PciReg8::BaseClass),
            subclass_id: cfg.read8(PciReg8::SubClass),
            prog_if: cfg.read8(PciReg8::ProgramInterface),
            rev_id: cfg.read8(PciReg8::RevisionId),
            inner: Default::default(),
        });
        inst.init(upstream, driver).unwrap();
        Some(inst)
    }
    fn init(&self, upstream: Weak<dyn IPciNode>, driver: &PCIeBusDriver) -> ZxResult {
        info!("init PciDevice");
        self.init_probe_bars()?;
        self.init_capabilities()?;
        self.init_legacy_irq(&upstream, driver)?;
        let mut inner = self.inner.lock();
        inner.plugged_in = true;
        // let sup = inner.weak_super.upgrade().unwrap().clone();
        drop(inner);
        // driver.link_device_to_upstream(sup, upstream);
        Ok(())
    }

    fn init_probe_bars(&self) -> ZxResult {
        info!("init PciDevice probe bars");
        // probe bars
        let mut i = 0;
        let cfg = self.cfg.as_ref().unwrap();
        while i < self.bar_count {
            let bar_val = cfg.read_bar(i);
            let is_mmio = (bar_val & PCI_BAR_IO_TYPE_MASK) == PCI_BAR_IO_TYPE_MMIO;
            let is_64bit = is_mmio && (bar_val & PCI_BAR_MMIO_TYPE_MASK) == PCI_BAR_MMIO_TYPE_64BIT;
            if is_64bit {
                if i + 1 >= self.bar_count {
                    warn!(
                        "Illegal 64-bit MMIO BAR position {}/{} while fetching BAR info",
                        i, self.bar_count
                    );
                    return Err(ZxError::BAD_STATE);
                }
            } else if is_mmio && ((bar_val & PCI_BAR_MMIO_TYPE_MASK) != PCI_BAR_MMIO_TYPE_32BIT) {
                warn!(
                    "Unrecognized MMIO BAR type (BAR[{}] == {:#x?}) while fetching BAR info",
                    i, bar_val
                );
                return Err(ZxError::BAD_STATE);
            }
            // Disable either MMIO or PIO (depending on the BAR type) access while we perform the probe.
            // let _cmd_lock = self.command_lock.lock(); lock is useless during init
            let backup = cfg.read16(PciReg16::Command);
            cfg.write16(
                PciReg16::Command,
                backup
                    & !(if is_mmio {
                        PCI_COMMAND_MEM_EN
                    } else {
                        PCI_COMMAND_IO_EN
                    }),
            );
            // Figure out the size of this BAR region by writing 1's to the address bits
            let addr_mask = if is_mmio {
                PCI_BAR_MMIO_ADDR_MASK
            } else {
                PCI_BAR_PIO_ADDR_MASK
            };
            let addr_lo = bar_val & addr_mask;
            cfg.write_bar(i, bar_val | addr_mask);
            let mut size_mask: u64 = !(cfg.read_bar(i) & addr_mask) as u64;
            cfg.write_bar(i, bar_val);
            if is_mmio && is_64bit {
                let bar_id = i + 1;
                let bar_val = cfg.read_bar(bar_id);
                cfg.write_bar(bar_id, 0xFFFF_FFFF);
                size_mask |= (!cfg.read_bar(bar_id) as u64) << 32;
                cfg.write_bar(bar_id, bar_val);
            }
            cfg.write16(PciReg16::Command, backup);
            let size = if is_64bit {
                size_mask + 1
            } else {
                (size_mask + 1) as u32 as u64
            };
            let size = if is_mmio {
                size
            } else {
                size & PCIE_PIO_ADDR_SPACE_MASK
            };
            let bus_addr = if is_mmio && is_64bit {
                (addr_lo as u64) | ((bar_val as u64) << 32)
            } else {
                addr_lo as u64
            };
            let bar_info = PcieBarInfo {
                is_mmio,
                is_64bit,
                is_prefetchable: is_mmio && (bar_val & PCI_BAR_MMIO_PREFETCH_MASK) != 0,
                first_bar_reg: i,
                size,
                bus_addr,
                allocation: None,
            };
            let bar_info_size = bar_info.size;
            self.inner.lock().bars[i] = bar_info;
            i += 1;
            if is_64bit && bar_info_size > 0 {
                i += 1;
                if i >= self.bar_count {
                    return Err(ZxError::BAD_STATE);
                }
            }
        }
        Ok(())
    }
    fn init_capabilities(&self) -> ZxResult {
        info!("init PciDevice caps");
        let cfg = self.cfg.as_ref().unwrap();
        let mut cap_offset = cfg.read8(PciReg8::CapabilitiesPtr);
        let mut found_num = 0;
        while cap_offset != 0 && found_num < (256 - 64) / 4 {
            if cap_offset == 0xff || cap_offset < 64 || cap_offset > 252 {
                return Err(ZxError::INVALID_ARGS);
            }
            let id = cfg.read8_(cap_offset as usize);
            let std = PciCapabilityStd::create(cap_offset as u16, id);
            let mut inner = self.inner.lock();
            let cap = match id {
                0x5 => PciCapability::Msi(
                    std,
                    PciCapabilityMsi::create(cfg.as_ref(), cap_offset as usize, id),
                ),
                0x10 => PciCapability::Pcie(
                    std,
                    PciCapPcie::create(cfg.as_ref(), cap_offset as u16, id),
                ),
                0x13 => PciCapability::AdvFeatures(
                    std,
                    PciCapAdvFeatures::create(cfg.as_ref(), cap_offset as u16, id),
                ),
                _ => PciCapability::Std(std),
            };
            inner.caps.push(cap);
            cap_offset = cfg.read8_(cap_offset as usize + 1) & 0xFC;
            found_num += 1;
        }
        Ok(())
    }
    fn init_legacy_irq(&self, upstream: &Weak<dyn IPciNode>, driver: &PCIeBusDriver) -> ZxResult {
        info!("init PciDevice legacy irq");
        self.modify_cmd(0, 1 << 10);
        let cfg = self.cfg.as_ref().unwrap();
        let pin = cfg.read8(PciReg8::InterruptPin);
        let mut inner = self.inner.lock();
        inner.irq.legacy.pin = pin;
        if pin != 0 {
            inner.irq.legacy.id = self.map_pin_to_irq_locked(upstream, pin)?;
            inner.irq.legacy.shared_handler =
                driver.find_legacy_irq_handler(inner.irq.legacy.id as u32)?;
        }
        Ok(())
    }
    fn map_pin_to_irq_locked(
        &self,
        // _lock: &MutexGuard<()>, lock is useless during init
        upstream: &Weak<dyn IPciNode>,
        mut pin: u8,
    ) -> ZxResult<usize> {
        // Don't use self.inner.lock() in this function !!!
        if pin == 0 || pin > 4 {
            return Err(ZxError::BAD_STATE);
        }
        pin -= 1;
        let mut dev_id = self.dev_id;
        let mut func_id = self.func_id;
        let mut upstream = upstream.clone();
        while let Some(up) = upstream.upgrade() {
            if let PciNodeType::Bridge = up.node_type() {
                let bdev = up.device();
                match bdev.pcie_device_type() {
                    PcieDeviceType::Unknown
                    | PcieDeviceType::SwitchUpstreamPort
                    | PcieDeviceType::PcieToPciBridge
                    | PcieDeviceType::PciToPcieBridge => {
                        pin = (pin + dev_id as u8) % 4;
                    }
                    _ => (),
                }
                let dev = up.device();
                dev_id = dev.dev_id;
                func_id = dev.func_id;
                upstream = dev.upstream();
            } else {
                break;
            }
        }
        let upstream = upstream.upgrade();
        if let Some(up_ptr) = upstream {
            if let Some(up) = up_ptr.as_root() {
                return up.swizzle(dev_id, func_id, pin as usize);
            }
        }
        Err(ZxError::BAD_STATE)
    }

    pub fn allocate_bars(&self) -> ZxResult {
        let mut inner = self.inner.lock();
        assert!(inner.plugged_in);
        for i in 0..self.bar_count {
            let bar_info = &inner.bars[i];
            if bar_info.size == 0 || bar_info.allocation.is_some() {
                continue;
            }
            let upstream = inner.upstream.upgrade().ok_or(ZxError::UNAVAILABLE)?;
            let mut bar_info = &mut inner.bars[i];
            if bar_info.bus_addr != 0 {
                let allocator =
                    if upstream.node_type() == PciNodeType::Bridge && bar_info.is_prefetchable {
                        Some(upstream.pf_mmio_regions())
                    } else if bar_info.is_mmio {
                        let inclusive_end = bar_info.bus_addr + bar_info.size - 1;
                        if inclusive_end <= u32::MAX.into() {
                            Some(upstream.mmio_lo_regions())
                        } else if bar_info.bus_addr > u32::MAX.into() {
                            Some(upstream.mmio_hi_regions())
                        } else {
                            None
                        }
                    } else {
                        Some(upstream.pio_regions())
                    };
                if let Some(allocator) = allocator {
                    let base: usize = bar_info.bus_addr as _;
                    let size: usize = bar_info.size as _;
                    if allocator.lock().allocate_by_addr(base, size) {
                        bar_info.allocation = Some((base, size));
                        continue;
                    }
                }
                error!("Failed to preserve device window");
                bar_info.bus_addr = 0;
            }
            warn!("No bar addr for {}...", i);
            self.assign_cmd(PCIE_CFG_COMMAND_INT_DISABLE);
            let allocator = if bar_info.is_mmio {
                if bar_info.is_64bit {
                    upstream.mmio_hi_regions()
                } else {
                    upstream.mmio_lo_regions()
                }
            } else {
                upstream.pio_regions()
            };
            let addr_mask: u32 = if bar_info.is_mmio {
                PCI_BAR_MMIO_ADDR_MASK
            } else {
                PCI_BAR_PIO_ADDR_MASK
            };
            let is_io_space = PCIE_HAS_IO_ADDR_SPACE && bar_info.is_mmio;
            let align_size = if bar_info.size as usize >= PAGE_SIZE || is_io_space {
                bar_info.size as usize
            } else {
                PAGE_SIZE
            };
            let alloc1 = allocator.lock().allocate_by_size(align_size, align_size);
            match alloc1 {
                Some(a) => bar_info.allocation = Some(a),
                None => {
                    if bar_info.is_mmio && bar_info.is_64bit {
                        bar_info.allocation = upstream
                            .mmio_lo_regions()
                            .lock()
                            .allocate_by_size(align_size, align_size);
                    }
                    if bar_info.allocation.is_none() {
                        return Err(ZxError::NOT_FOUND);
                    }
                }
            }
            let bar_reg = bar_info.first_bar_reg;
            bar_info.bus_addr = bar_info.allocation.as_ref().unwrap().0 as u64;
            let cfg = self.cfg.as_ref().unwrap();
            let bar_val = cfg.read_bar(bar_reg) & !addr_mask;
            cfg.write_bar(bar_reg, (bar_info.bus_addr & 0xFFFF_FFFF) as u32 | bar_val);
            if bar_info.is_64bit {
                cfg.write_bar(bar_reg + 1, (bar_info.bus_addr >> 32) as u32);
            }
        }
        Ok(())
    }

    fn assign_cmd(&self, value: u16) {
        self.modify_cmd(0xffff, value)
    }

    fn modify_cmd(&self, clr: u16, set: u16) {
        let _cmd_lock = self.command_lock.lock();
        let cfg = self.cfg.as_ref().unwrap();
        let oldval = cfg.read16(PciReg16::Command);
        cfg.write16(PciReg16::Command, oldval & !clr | set)
    }
    fn modify_cmd_adv(&self, clr: u16, set: u16) -> ZxResult {
        if !self.inner.lock().plugged_in {
            return Err(ZxError::UNAVAILABLE);
        }
        let _guard = self.dev_lock.lock();
        self.modify_cmd(clr & !(1 << 10), set & !(1 << 10));
        Ok(())
    }
    pub fn upstream(&self) -> Weak<dyn IPciNode> {
        self.inner.lock().upstream.clone()
    }
    pub fn dev_id(&self) -> usize {
        self.dev_id
    }
    pub fn func_id(&self) -> usize {
        self.func_id
    }
    pub fn set_upstream(&self, up: Weak<dyn IPciNode>) {
        self.inner.lock().upstream = up;
    }
    pub fn set_super(&self, sup: Weak<dyn IPciNode>) {
        self.inner.lock().weak_super = sup;
    }
    fn pcie_device_type(&self) -> PcieDeviceType {
        for cap in self.inner.lock().caps.iter() {
            if let PciCapability::Pcie(_std, pcie) = cap {
                return pcie.dev_type;
            }
        }
        PcieDeviceType::Unknown
    }
    pub fn config(&self) -> Option<Arc<PciConfig>> {
        self.cfg.clone()
    }

    /// Enable MMIO.
    pub fn enable_mmio(&self, enable: bool) -> ZxResult {
        self.modify_cmd_adv(
            if enable { 0 } else { PCI_COMMAND_MEM_EN },
            if enable { PCI_COMMAND_MEM_EN } else { 0 },
        )
    }

    /// Enable PIO.
    pub fn enable_pio(&self, enable: bool) -> ZxResult {
        self.modify_cmd_adv(
            if enable { 0 } else { PCI_COMMAND_IO_EN },
            if enable { PCI_COMMAND_IO_EN } else { 0 },
        )
    }

    /// Enable bus mastering.
    pub fn enable_master(&self, enable: bool) -> ZxResult {
        self.modify_cmd_adv(
            if enable { 0 } else { PCI_COMMAND_BUS_MASTER_EN },
            if enable { PCI_COMMAND_BUS_MASTER_EN } else { 0 },
        )?;
        if let Some(up) = self.upstream().upgrade() {
            up.enable_bus_master(enable)
        } else {
            Ok(())
        }
    }

    /// Enable an IRQ.
    pub fn enable_irq(&self, irq_id: usize, enable: bool) {
        let _dev_lcok = self.dev_lock.lock();
        let inner = self.inner.lock();
        assert!(inner.plugged_in);
        assert!(irq_id < inner.irq.handlers.len());
        if enable {
            assert!(!inner.disabled);
            assert!(inner.irq.handlers[irq_id].has_handler());
        }
        match inner.irq.mode {
            PcieIrqMode::Legacy => {
                if enable {
                    self.modify_cmd(PCIE_CFG_COMMAND_INT_DISABLE, 0);
                } else {
                    self.modify_cmd(0, PCIE_CFG_COMMAND_INT_DISABLE);
                }
            }
            PcieIrqMode::Msi => {
                let (_std, msi) = inner.msi().unwrap();
                if msi.has_pvm {
                    let mut val = self
                        .cfg
                        .as_ref()
                        .unwrap()
                        .read32_offset(msi.mask_bits_offset);
                    if enable {
                        val &= !(1 >> irq_id);
                    } else {
                        val |= 1 << irq_id;
                    }
                    self.cfg
                        .as_ref()
                        .unwrap()
                        .write32_offset(msi.mask_bits_offset, val);
                }
                // x86_64 does not support msi masking
                #[cfg(not(target_arch = "x86_64"))]
                error!("If the platform supports msi masking, do so");
            }
            _ => {
                unreachable!();
            }
        }
        inner.irq.handlers[irq_id].enable(enable);
    }

    /// Register an IRQ handle.
    pub fn register_irq_handle(&self, irq_id: usize, handle: Box<dyn Fn() -> u32 + Send + Sync>) {
        let _dev_lcok = self.dev_lock.lock();
        let inner = self.inner.lock();
        assert!(!inner.disabled);
        assert!(inner.plugged_in);
        assert!(inner.irq.mode != PcieIrqMode::Disabled);
        assert!(irq_id < inner.irq.handlers.len());
        inner.irq.handlers[irq_id].set_handler(Some(handle));
    }

    /// Unregister an IRQ handle.
    pub fn unregister_irq_handle(&self, irq_id: usize) {
        let _dev_lcok = self.dev_lock.lock();
        let inner = self.inner.lock();
        assert!(!inner.disabled);
        assert!(inner.plugged_in);
        assert!(inner.irq.mode != PcieIrqMode::Disabled);
        assert!(irq_id < inner.irq.handlers.len());
        inner.irq.handlers[irq_id].set_handler(None);
    }

    /// Get PcieBarInfo.
    pub fn get_bar(&self, bar_num: usize) -> Option<PcieBarInfo> {
        if bar_num >= self.bar_count {
            None
        } else {
            Some(self.inner.lock().bars[bar_num])
        }
    }

    /// Gets info about the capabilities of a PCI device's IRQ modes.
    pub fn get_irq_mode_capabilities(&self, mode: PcieIrqMode) -> ZxResult<PcieIrqModeCaps> {
        let inner = self.inner.lock();
        if inner.plugged_in {
            match mode {
                PcieIrqMode::Disabled => Ok(PcieIrqModeCaps::default()),
                PcieIrqMode::Legacy => {
                    if inner.irq.legacy.pin != 0 {
                        Ok(PcieIrqModeCaps {
                            max_irqs: 1,
                            per_vector_masking_supported: true,
                        })
                    } else {
                        warn!("get_irq_mode_capabilities: Legacy pin == 0");
                        Err(ZxError::NOT_SUPPORTED)
                    }
                }
                PcieIrqMode::Msi => {
                    if let Some((_std, msi)) = inner.msi() {
                        return Ok(PcieIrqModeCaps {
                            max_irqs: msi.max_irq,
                            per_vector_masking_supported: msi.has_pvm,
                        });
                    }
                    warn!("get_irq_mode_capabilities: MSI not found");
                    Err(ZxError::NOT_SUPPORTED)
                }
                PcieIrqMode::MsiX => Err(ZxError::NOT_SUPPORTED),
                _ => Err(ZxError::INVALID_ARGS),
            }
        } else {
            Err(ZxError::BAD_STATE)
        }
    }
    fn mask_legacy_irq(&self, inner: &MutexGuard<PcieDeviceInner>, mask: bool) -> ZxResult {
        if (**inner).irq.handlers.is_empty() {
            return Err(ZxError::INVALID_ARGS);
        }
        if mask {
            self.modify_cmd(0, PCIE_CFG_COMMAND_INT_DISABLE);
        } else {
            self.modify_cmd(PCIE_CFG_COMMAND_INT_DISABLE, 0);
        }
        (**inner).irq.handlers[0].set_masked(mask);
        Ok(())
    }
    fn reset_irq_bookkeeping(&self, inner: &mut MutexGuard<PcieDeviceInner>) {
        inner.irq.handlers.clear();
        inner.irq.mode = PcieIrqMode::Disabled;
        inner.irq.registered_handler_count = 0;
    }
    fn allocate_irq_handler(
        &self,
        inner: &mut MutexGuard<PcieDeviceInner>,
        irq_count: u32,
        masked: bool,
    ) {
        assert!(inner.irq.handlers.is_empty());
        for i in 0..irq_count {
            inner.irq.handlers.push(Arc::new(PcieIrqHandlerState {
                irq_id: i,
                enabled: Mutex::new(false),
                masked: Mutex::new(masked),
                handler: Mutex::new(None),
            }))
        }
    }
    fn enable_msi_irq_mode(&self, inner: &mut MutexGuard<PcieDeviceInner>, irq: u32) -> ZxResult {
        let (_std, msi) = inner.msi().ok_or(ZxError::NOT_SUPPORTED)?;
        let initially_masked = if msi.has_pvm {
            self.cfg
                .as_ref()
                .unwrap()
                .write32_offset(msi.mask_bits_offset, u32::MAX);
            true
        } else {
            false
        };
        match PciMsiBlock::allocate(irq) {
            Ok(block) => *msi.irq_block.lock() = block,
            Err(ex) => {
                self.leave_msi_irq_mode(inner);
                return Err(ex);
            }
        };
        self.allocate_irq_handler(inner, irq, initially_masked);
        inner.irq.mode = PcieIrqMode::Msi;
        let (_std, msi) = inner.msi().ok_or(ZxError::NOT_SUPPORTED)?;
        let block = msi.irq_block.lock();
        let (target_addr, target_data) = (block.target_addr, block.target_data);
        self.set_msi_target(inner, target_addr, target_data);
        self.set_msi_multi_message_enb(inner, irq);
        for (i, e) in inner.irq.handlers.iter().enumerate() {
            let arc_self = inner.arc_self();
            let handler_copy = e.clone();
            block.register_handler(
                i as u32,
                Box::new(move || Self::msi_irq_handler(arc_self.clone(), handler_copy.clone())),
            );
        }
        self.set_msi_enb(inner, true);
        Ok(())
    }
    fn leave_msi_irq_mode(&self, inner: &mut MutexGuard<PcieDeviceInner>) {
        self.set_msi_target(inner, 0x0, 0x0);
        // free msi blocks
        {
            let (_std, msi) = inner.msi().unwrap();
            let block = msi.irq_block.lock();
            if block.allocated {
                for i in 0..block.num_irq {
                    block.register_handler(i, Box::new(|| {}));
                }
                block.free();
            }
        }
        self.reset_irq_bookkeeping(inner);
    }
    fn set_msi_target(
        &self,
        inner: &MutexGuard<PcieDeviceInner>,
        target_addr: u64,
        target_data: u32,
    ) {
        let (std, msi) = inner.msi().unwrap();
        assert!(msi.is_64bit || (target_addr >> 32) == 0);
        assert!((target_data >> 16) == 0);
        self.set_msi_enb(inner, false);
        self.mask_all_msi_vectors(inner);
        let cfg = self.cfg.as_ref().unwrap();
        let addr_reg = std.base + 0x4;
        let addr_reg_upper = std.base + 0x8;
        let data_reg = std.base + PciCapabilityMsi::addr_offset(msi.is_64bit) as u16;
        cfg.write32_(addr_reg as usize, target_addr as u32);
        if msi.is_64bit {
            cfg.write32_(addr_reg_upper as usize, (target_addr >> 32) as u32);
        }
        cfg.write16_(data_reg as usize, target_data as u16);
    }
    fn set_msi_multi_message_enb(&self, inner: &MutexGuard<PcieDeviceInner>, irq_num: u32) {
        assert!((1..=PCIE_MAX_MSI_IRQS).contains(&irq_num));
        let log2 = u32::next_power_of_two(irq_num).trailing_zeros();
        assert!(log2 <= 5);
        let cfg = self.cfg.as_ref().unwrap();
        let (std, _msi) = inner.msi().unwrap();
        let ctrl_addr = std.base as usize + PciCapabilityMsi::ctrl_offset();
        let mut val = cfg.read16_(ctrl_addr);
        val = (val & !0x70) | ((log2 as u16 & 0x7) << 4);
        cfg.write16_(ctrl_addr, val);
    }
    fn set_msi_enb(&self, inner: &MutexGuard<PcieDeviceInner>, enable: bool) {
        let cfg = self.cfg.as_ref().unwrap();
        let (std, _msi) = inner.msi().unwrap();
        let ctrl_addr = std.base as usize + PciCapabilityMsi::ctrl_offset();
        let val = cfg.read16_(ctrl_addr);
        cfg.write16_(ctrl_addr, (val & !0x1) | (enable as u16));
    }
    fn mask_all_msi_vectors(&self, inner: &MutexGuard<PcieDeviceInner>) {
        for i in 0..inner.irq.handlers.len() {
            self.mask_msi_irq(inner, i as u32, true);
        }
        // just to be careful
        let cfg = self.cfg.as_ref().unwrap();
        let (_std, msi) = inner.msi().unwrap();
        if msi.has_pvm {
            cfg.write32_offset(msi.mask_bits_offset, u32::MAX);
        }
    }
    fn mask_msi_irq(&self, inner: &MutexGuard<PcieDeviceInner>, irq: u32, mask: bool) -> bool {
        assert!(!inner.irq.handlers.is_empty());
        let cfg = self.cfg.as_ref().unwrap();
        let (_std, msi) = inner.msi().unwrap();
        if mask && !msi.has_pvm {
            return false;
        }
        if msi.has_pvm {
            assert!(irq < PCIE_MAX_MSI_IRQS);
            let addr = msi.mask_bits_offset;
            let mut val = cfg.read32_offset(addr);
            if mask {
                val |= 1 << irq;
            } else {
                val &= !(1 << irq);
            }
            cfg.write32_offset(addr, val);
        }
        let ret = inner.irq.handlers[0].get_masked();
        inner.irq.handlers[0].set_masked(mask);
        ret
    }
    fn msi_irq_handler(dev: Arc<PcieDevice>, state: Arc<PcieIrqHandlerState>) {
        // Perhaps dead lock?
        let inner = dev.inner.lock();
        let (_std, msi) = inner.msi().unwrap();
        if msi.has_pvm && dev.mask_msi_irq(&inner, state.irq_id, true) {
            return;
        }
        if let Some(h) = &*state.handler.lock() {
            let ret = h();
            if (ret & PCIE_IRQRET_MASK) == 0 {
                dev.mask_msi_irq(&inner, state.irq_id, false);
            }
        }
    }

    /// Set IRQ mode.
    pub fn set_irq_mode(&self, mode: PcieIrqMode, mut irq_count: u32) -> ZxResult {
        let mut inner = self.inner.lock();
        if let PcieIrqMode::Disabled = mode {
            irq_count = 0;
        } else if !inner.plugged_in {
            return Err(ZxError::BAD_STATE);
        } else if irq_count < 1 {
            return Err(ZxError::INVALID_ARGS);
        }
        match inner.irq.mode {
            PcieIrqMode::Legacy => {
                self.mask_legacy_irq(&inner, true)?;
                inner
                    .irq
                    .legacy
                    .shared_handler
                    .remove_device(inner.arc_self());
                self.reset_irq_bookkeeping(&mut inner);
            }
            PcieIrqMode::Msi => {
                self.leave_msi_irq_mode(&mut inner);
            }
            PcieIrqMode::MsiX => {
                return Err(ZxError::NOT_SUPPORTED);
            }
            PcieIrqMode::Disabled => {}
            _ => {
                return Err(ZxError::INVALID_ARGS);
            }
        }
        match mode {
            PcieIrqMode::Disabled => Ok(()),
            PcieIrqMode::Legacy => {
                if inner.irq.legacy.pin == 0 || irq_count > 1 {
                    return Err(ZxError::NOT_SUPPORTED);
                }
                self.modify_cmd(0, PCIE_CFG_COMMAND_INT_DISABLE);
                self.allocate_irq_handler(&mut inner, irq_count, true);
                inner.irq.mode = PcieIrqMode::Legacy;
                inner.irq.legacy.shared_handler.add_device(inner.arc_self());
                Ok(())
            }
            PcieIrqMode::Msi => self.enable_msi_irq_mode(&mut inner, irq_count),
            PcieIrqMode::MsiX => Err(ZxError::NOT_SUPPORTED),
            _ => Err(ZxError::INVALID_ARGS),
        }
    }

    /// Read the device's config.
    pub fn config_read(&self, offset: usize, width: usize) -> ZxResult<u32> {
        let inner = self.inner.lock();
        let cfg_size: usize = if inner.pcie().is_some() {
            PCIE_BASE_CONFIG_SIZE
        } else {
            PCIE_EXTENDED_CONFIG_SIZE
        };
        if offset + width > cfg_size {
            return Err(ZxError::INVALID_ARGS);
        }
        match width {
            1 => Ok(self.cfg.as_ref().unwrap().read8_offset(offset) as u32),
            2 => Ok(self.cfg.as_ref().unwrap().read16_offset(offset) as u32),
            4 => Ok(self.cfg.as_ref().unwrap().read32_offset(offset) as u32),
            _ => Err(ZxError::INVALID_ARGS),
        }
    }

    /// Write the device's config.
    pub fn config_write(&self, offset: usize, width: usize, val: u32) -> ZxResult {
        let inner = self.inner.lock();
        let cfg_size: usize = if inner.pcie().is_some() {
            PCIE_BASE_CONFIG_SIZE
        } else {
            PCIE_EXTENDED_CONFIG_SIZE
        };
        if offset + width > cfg_size {
            return Err(ZxError::INVALID_ARGS);
        }
        match width {
            1 => self.cfg.as_ref().unwrap().write8_offset(offset, val as u8),
            2 => self
                .cfg
                .as_ref()
                .unwrap()
                .write16_offset(offset, val as u16),
            4 => self
                .cfg
                .as_ref()
                .unwrap()
                .write32_offset(offset, val as u32),
            _ => return Err(ZxError::INVALID_ARGS),
        };
        Ok(())
    }
}

#[derive(PartialEq, Eq)]
pub enum PciNodeType {
    Root,
    Bridge,
    Device,
}

pub trait IPciNode: Send + Sync {
    fn node_type(&self) -> PciNodeType;
    fn device(&self) -> Arc<PcieDevice>;
    fn as_upstream(&self) -> Option<Arc<PcieUpstream>>;
    fn as_root(&self) -> Option<&PciRoot> {
        None
    }
    fn allocate_bars(&self) -> ZxResult {
        unimplemented!("IPciNode.allocate_bars")
    }
    fn disable(&self) {
        unimplemented!("IPciNode.disable");
    }
    fn pf_mmio_regions(&self) -> Arc<Mutex<RegionAllocator>> {
        unimplemented!("IPciNode.pf_mmio_regions");
    }
    fn mmio_lo_regions(&self) -> Arc<Mutex<RegionAllocator>> {
        unimplemented!("IPciNode.mmio_lo_regions");
    }
    fn mmio_hi_regions(&self) -> Arc<Mutex<RegionAllocator>> {
        unimplemented!("IPciNode.mmio_hi_regions");
    }
    fn pio_regions(&self) -> Arc<Mutex<RegionAllocator>> {
        unimplemented!("IPciNode.pio_regions");
    }
    fn enable_bus_master(&self, _enable: bool) -> ZxResult {
        unimplemented!("IPciNode.enable_bus_master");
    }
    fn enable_irq(&self, irq_id: usize) {
        self.device().enable_irq(irq_id, true);
    }
    fn disable_irq(&self, irq_id: usize) {
        self.device().enable_irq(irq_id, false);
    }
    fn register_irq_handle(&self, irq_id: usize, handle: Box<dyn Fn() -> u32 + Send + Sync>) {
        self.device().register_irq_handle(irq_id, handle);
    }
    fn unregister_irq_handle(&self, irq_id: usize) {
        self.device().unregister_irq_handle(irq_id);
    }
}

pub struct PciRoot {
    pub base_upstream: Arc<PcieUpstream>,
    lut: PciIrqSwizzleLut,
    mmio_hi: Arc<Mutex<RegionAllocator>>,
    mmio_lo: Arc<Mutex<RegionAllocator>>,
    pio_region: Arc<Mutex<RegionAllocator>>,
}

impl PciRoot {
    pub fn new(managed_bus_id: usize, lut: PciIrqSwizzleLut, bus: &PCIeBusDriver) -> Arc<Self> {
        let inner_ups = PcieUpstream::create(managed_bus_id);
        let node = Arc::new(PciRoot {
            base_upstream: inner_ups,
            lut,
            mmio_hi: bus.mmio_hi.clone(),
            mmio_lo: bus.mmio_lo.clone(),
            pio_region: bus.pio_region.clone(),
        });
        node.base_upstream
            .set_super(Arc::downgrade(&(node.clone() as _)));
        node
    }
    pub fn swizzle(&self, dev_id: usize, func_id: usize, pin: usize) -> ZxResult<usize> {
        self.lut.swizzle(dev_id, func_id, pin)
    }
    pub fn managed_bus_id(&self) -> usize {
        self.base_upstream.managed_bus_id
    }
}

impl IPciNode for PciRoot {
    fn node_type(&self) -> PciNodeType {
        PciNodeType::Root
    }
    fn device(&self) -> Arc<PcieDevice> {
        unimplemented!()
    }
    fn as_upstream(&self) -> Option<Arc<PcieUpstream>> {
        Some(self.base_upstream.clone())
    }
    fn as_root(&self) -> Option<&PciRoot> {
        Some(self)
    }
    fn allocate_bars(&self) -> ZxResult {
        unimplemented!();
    }
    fn mmio_lo_regions(&self) -> Arc<Mutex<RegionAllocator>> {
        self.mmio_lo.clone()
    }
    fn mmio_hi_regions(&self) -> Arc<Mutex<RegionAllocator>> {
        self.mmio_hi.clone()
    }
    fn pio_regions(&self) -> Arc<Mutex<RegionAllocator>> {
        self.pio_region.clone()
    }
    fn enable_bus_master(&self, _enable: bool) -> ZxResult {
        Ok(())
    }
}

pub struct PciDeviceNode {
    base_device: Arc<PcieDevice>,
}

impl PciDeviceNode {
    pub fn new(
        upstream: Weak<dyn IPciNode>,
        dev_id: usize,
        func_id: usize,
        driver: &PCIeBusDriver,
    ) -> Option<Arc<Self>> {
        info!("Create PciDeviceNode");
        let up_to_move = upstream.clone();
        PcieDevice::create(upstream, dev_id, func_id, driver).map(move |x| {
            let node = Arc::new(PciDeviceNode { base_device: x });
            node.base_device
                .as_ref()
                .set_super(Arc::downgrade(&(node.clone() as _)));
            // test_interface(node.clone() as _);
            driver.link_device_to_upstream(node.clone(), up_to_move.clone());
            node
        })
    }
}

impl IPciNode for PciDeviceNode {
    fn node_type(&self) -> PciNodeType {
        PciNodeType::Device
    }
    fn device(&self) -> Arc<PcieDevice> {
        self.base_device.clone()
    }
    fn as_upstream(&self) -> Option<Arc<PcieUpstream>> {
        None
    }
    fn allocate_bars(&self) -> ZxResult {
        self.base_device.allocate_bars()
    }
    fn enable_bus_master(&self, enable: bool) -> ZxResult {
        self.base_device.enable_master(enable)
    }
}

pub struct PciBridge {
    base_device: Arc<PcieDevice>,
    base_upstream: Arc<PcieUpstream>,
    mmio_lo: Arc<Mutex<RegionAllocator>>,
    mmio_hi: Arc<Mutex<RegionAllocator>>,
    pio_region: Arc<Mutex<RegionAllocator>>,
    pf_mmio: Arc<Mutex<RegionAllocator>>,
    inner: Mutex<PciBridgeInner>,
    downstream_bus_mastering_cnt: Mutex<usize>,
}

#[derive(Default)]
struct PciBridgeInner {
    pf_mem_base: u64,
    pf_mem_limit: u64,
    mem_base: u32,
    mem_limit: u32,
    io_base: u32,
    io_limit: u32,
    supports_32bit_pio: bool,
}

impl PciBridge {
    pub fn new(
        upstream: Weak<dyn IPciNode>,
        dev_id: usize,
        func_id: usize,
        managed_bus_id: usize,
        driver: &PCIeBusDriver,
    ) -> Option<Arc<Self>> {
        warn!("Create Pci Bridge");
        let father = upstream.upgrade().and_then(|x| x.as_upstream());
        father.as_ref()?;
        let inner_ups = PcieUpstream::create(managed_bus_id);
        let inner_dev = PcieDevice::create(upstream, dev_id, func_id, driver);
        inner_dev.map(move |x| {
            let node = Arc::new(PciBridge {
                base_device: x,
                base_upstream: inner_ups,
                mmio_hi: Default::default(),
                mmio_lo: Default::default(),
                pf_mmio: Default::default(),
                pio_region: Default::default(),
                inner: Default::default(),
                downstream_bus_mastering_cnt: Mutex::new(0),
            });
            node.base_device
                .set_super(Arc::downgrade(&(node.clone() as _)));
            node.base_upstream
                .set_super(Arc::downgrade(&(node.clone() as _)));
            node.init(driver);
            node
        })
    }

    fn init(&self, driver: &PCIeBusDriver) {
        let device = self.base_device.clone();
        let as_upstream = self.base_upstream.clone();
        let cfg = device.cfg.as_ref().unwrap();
        let primary_id = cfg.read8(PciReg8::PrimaryBusId) as usize;
        let secondary_id = cfg.read8(PciReg8::SecondaryBusId) as usize;
        assert_ne!(primary_id, secondary_id);
        assert_eq!(primary_id, device.bus_id);
        assert_eq!(secondary_id, as_upstream.managed_bus_id);

        let base: u32 = cfg.read8(PciReg8::IoBase) as _;
        let limit: u32 = cfg.read8(PciReg8::IoLimit) as _;
        let mut inner = self.inner.lock();
        inner.supports_32bit_pio = ((base & 0xF) == 0x1) && ((base & 0xF) == (limit & 0xF));
        inner.io_base = (base & !0xF) << 8;
        inner.io_limit = limit << 8 | 0xFFF;
        if inner.supports_32bit_pio {
            inner.io_base |= (cfg.read16(PciReg16::IoBaseUpper) as u32) << 16;
            inner.io_limit |= (cfg.read16(PciReg16::IoLimitUpper) as u32) << 16;
        }
        inner.mem_base = (cfg.read16(PciReg16::MemoryBase) as u32) << 16 & !0xFFFFF;
        inner.mem_limit = (cfg.read16(PciReg16::MemoryLimit) as u32) << 16 | 0xFFFFF;

        let base: u64 = cfg.read16(PciReg16::PrefetchableMemoryBase) as _;
        let limit: u64 = cfg.read16(PciReg16::PrefetchableMemoryLimit) as _;
        let supports_64bit_pf_mem = ((base & 0xF) == 0x1) && ((base & 0xF) == (limit & 0xF));
        inner.pf_mem_base = (base & !0xF) << 16;
        inner.pf_mem_limit = (limit << 16) | 0xFFFFF;
        if supports_64bit_pf_mem {
            inner.pf_mem_base |= (cfg.read32(PciReg32::PrefetchableMemoryBaseUpper) as u64) << 32;
            inner.pf_mem_limit |= (cfg.read32(PciReg32::PrefetchableMemoryLimitUpper) as u64) << 32;
        }

        device.inner.lock().plugged_in = true;
        let sup = device.inner.lock().weak_super.upgrade().unwrap();
        let upstream = device.upstream();
        driver.link_device_to_upstream(sup, upstream);
        as_upstream.scan_downstream(driver);
    }
}

impl IPciNode for PciBridge {
    fn node_type(&self) -> PciNodeType {
        PciNodeType::Bridge
    }
    fn device(&self) -> Arc<PcieDevice> {
        self.base_device.clone()
    }
    fn as_upstream(&self) -> Option<Arc<PcieUpstream>> {
        Some(self.base_upstream.clone())
    }
    fn pf_mmio_regions(&self) -> Arc<Mutex<RegionAllocator>> {
        self.pf_mmio.clone()
    }
    fn mmio_lo_regions(&self) -> Arc<Mutex<RegionAllocator>> {
        self.mmio_lo.clone()
    }
    fn mmio_hi_regions(&self) -> Arc<Mutex<RegionAllocator>> {
        self.mmio_hi.clone()
    }
    fn pio_regions(&self) -> Arc<Mutex<RegionAllocator>> {
        self.pio_region.clone()
    }
    fn allocate_bars(&self) -> ZxResult {
        warn!("Allocate bars for bridge");
        let inner = self.inner.lock();
        let upstream = self.base_device.upstream().upgrade().unwrap();
        if inner.io_base <= inner.io_limit {
            let size = (inner.io_limit - inner.io_base + 1) as usize;
            if !upstream
                .pio_regions()
                .lock()
                .allocate_by_addr(inner.io_base as usize, size)
            {
                return Err(ZxError::NO_MEMORY);
            }
            self.pio_regions().lock().add(inner.io_base as usize, size);
        }
        if inner.mem_base <= inner.mem_limit {
            let size = (inner.mem_limit - inner.mem_base + 1) as usize;
            if !upstream
                .mmio_lo_regions()
                .lock()
                .allocate_by_addr(inner.mem_base as usize, size)
            {
                return Err(ZxError::NO_MEMORY);
            }
            self.mmio_lo_regions()
                .lock()
                .add(inner.mem_base as usize, size);
        }
        if inner.pf_mem_base <= inner.pf_mem_limit {
            let size = (inner.pf_mem_limit - inner.pf_mem_base + 1) as usize;
            match upstream.node_type() {
                PciNodeType::Root => {
                    if !upstream
                        .mmio_lo_regions()
                        .lock()
                        .allocate_by_addr(inner.pf_mem_base as usize, size)
                        && !upstream
                            .mmio_hi_regions()
                            .lock()
                            .allocate_by_addr(inner.pf_mem_base as usize, size)
                    {
                        return Err(ZxError::NO_MEMORY);
                    }
                }
                PciNodeType::Bridge => {
                    if !upstream
                        .pf_mmio_regions()
                        .lock()
                        .allocate_by_addr(inner.pf_mem_base as usize, size)
                    {
                        return Err(ZxError::NO_MEMORY);
                    }
                }
                _ => {
                    unreachable!("Upstream node must be root or bridge");
                }
            }
            self.pf_mmio_regions()
                .lock()
                .add(inner.pf_mem_base as usize, size);
        }
        self.base_device.allocate_bars()?;
        warn!("Allocate finish");
        upstream.as_upstream().unwrap().allocate_downstream_bars();
        Ok(())
    }
    fn enable_bus_master(&self, enable: bool) -> ZxResult {
        let count = {
            let mut count = self.downstream_bus_mastering_cnt.lock();
            if enable {
                *count += 1;
            } else if *count == 0 {
                return Err(ZxError::BAD_STATE);
            } else {
                *count -= 1;
            }
            *count
        };
        if count > 0 {
            self.base_device.enable_master(false)?;
        }
        if count == 1 && enable {
            self.base_device.enable_master(true)?;
        }
        Ok(())
    }
}

const PCI_HEADER_TYPE_MULTI_FN: u8 = 0x80;
const PCI_HEADER_TYPE_STANDARD: u8 = 0x00;
const PCI_HEADER_TYPE_PCI_BRIDGE: u8 = 0x01;

const PCI_BAR_IO_TYPE_MASK: u32 = 0x1;
const PCI_BAR_IO_TYPE_MMIO: u32 = 0x0;
const PCI_BAR_IO_TYPE_PIO: u32 = 0x1;

const PCI_BAR_MMIO_TYPE_MASK: u32 = 0x6;
const PCI_BAR_MMIO_TYPE_32BIT: u32 = 0x0;
const PCI_BAR_MMIO_TYPE_64BIT: u32 = 0x4;
const PCI_BAR_MMIO_ADDR_MASK: u32 = 0xFFFF_FFF0;
const PCI_BAR_PIO_ADDR_MASK: u32 = 0xFFFF_FFFC;

const PCI_BAR_MMIO_PREFETCH_MASK: u32 = 0x8;

const PCI_COMMAND_IO_EN: u16 = 0x0001;
const PCI_COMMAND_MEM_EN: u16 = 0x0002;
const PCI_COMMAND_BUS_MASTER_EN: u16 = 0x0004;

const PCIE_CFG_COMMAND_INT_DISABLE: u16 = 1 << 10;
const PCIE_CFG_STATUS_INT_SYS: u16 = 1 << 3;

#[cfg(target_arch = "x86_64")]
const PCIE_HAS_IO_ADDR_SPACE: bool = true;
#[cfg(not(target_arch = "x86_64"))]
const PCIE_HAS_IO_ADDR_SPACE: bool = false;

/// A structure used to hold output parameters when calling
/// `pcie_query_irq_mode_capabilities`.
#[derive(Default)]
pub struct PcieIrqModeCaps {
    /// The maximum number of IRQ supported by the selected mode
    pub max_irqs: u32,
    /// For MSI or MSI-X, indicates whether or not per-vector-masking has been
    /// implemented by the hardware.
    pub per_vector_masking_supported: bool,
}<|MERGE_RESOLUTION|>--- conflicted
+++ resolved
@@ -33,11 +33,7 @@
 
 struct PcieUpstreamInner {
     weak_super: Weak<dyn IPciNode>,
-<<<<<<< HEAD
-    downstream: Vec<Option<Arc<dyn IPciNode>>>,
-=======
     downstream: Box<[Option<Arc<dyn IPciNode>>]>,
->>>>>>> e79528e5
 }
 
 impl PcieUpstream {
@@ -48,16 +44,12 @@
             managed_bus_id,
             inner: Mutex::new(PcieUpstreamInner {
                 weak_super: Weak::<PciRoot>::new(),
-<<<<<<< HEAD
-                downstream,
-=======
                 downstream: {
                     let mut vec =
                         Vec::<Option<Arc<dyn IPciNode>>>::with_capacity(PCI_MAX_FUNCTIONS_PER_BUS);
                     vec.resize(PCI_MAX_FUNCTIONS_PER_BUS, None);
                     vec.into_boxed_slice()
                 },
->>>>>>> e79528e5
             }),
         })
     }
