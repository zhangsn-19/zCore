--- conflicted
+++ resolved
@@ -266,16 +266,13 @@
     }
 }
 
-<<<<<<< HEAD
-/// Information of a job.
-=======
 impl Drop for Job {
     fn drop(&mut self) {
         self.terminate();
     }
 }
 
->>>>>>> a0cc7dda
+/// Information of a job.
 #[repr(C)]
 #[derive(Default)]
 pub struct JobInfo {
