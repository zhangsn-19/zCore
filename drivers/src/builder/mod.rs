--- conflicted
+++ resolved
@@ -1,11 +1,7 @@
-<<<<<<< HEAD
-mod devicetree;
-=======
 //! Various builders to probe devices and create corresponding drivers
 //! (e.g. device tree, ACPI table, ...)
 
-mod dt;
->>>>>>> a4481d9e
+mod devicetree;
 
 pub use devicetree::DevicetreeDriverBuilder;
 
