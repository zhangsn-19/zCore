--- conflicted
+++ resolved
@@ -1434,7 +1434,6 @@
 
         match speed {
             1000 => ctrl &= !0x0C,
-<<<<<<< HEAD
             100 | 10 => {
                 ctrl |= 0x08;
                 if (speed == 100) {
@@ -1443,9 +1442,6 @@
                     ctrl &= !0x04;
                 }
             }
-=======
-            /*100 | 10 |*/
->>>>>>> 9c994efd
             _ => {
                 ctrl |= 0x08;
                 if (speed == 100) {
