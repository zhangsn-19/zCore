--- conflicted
+++ resolved
@@ -25,17 +25,6 @@
 rcore-fs-mountfs = { git = "https://github.com/rcore-os/rcore-fs", rev = "1a3246b" }
 rcore-fs-devfs = { git = "https://github.com/rcore-os/rcore-fs", rev = "1a3246b" }
 cfg-if = "1.0"
-<<<<<<< HEAD
-smoltcp = { git = "https://gitee.com/gcyyfun/smoltcp", rev="043eb60", default-features = false, features = ["alloc","log", "async", "medium-ethernet","proto-ipv4", "proto-igmp", "socket-icmp", "socket-udp", "socket-tcp", "socket-raw"] }
-zcore-drivers = { path = "../drivers", features = ["virtio"] }
-lock = { git = "https://github.com/DeathWish5/kernel-sync" }
-
-# LibOS mode
-[target.'cfg(not(target_os = "none"))'.dependencies]
-
-# Bare-metal mode
-[target.'cfg(target_os = "none")'.dependencies]
-=======
 smoltcp = { git = "https://gitee.com/gcyyfun/smoltcp", rev = "043eb60", default-features = false, features = [
     "alloc",
     "log",
@@ -49,4 +38,10 @@
     "socket-raw",
 ] }
 zcore-drivers = { path = "../drivers", features = ["virtio"] }
->>>>>>> 08cc1275
+lock = { git = "https://github.com/DeathWish5/kernel-sync" }
+
+# LibOS mode
+[target.'cfg(not(target_os = "none"))'.dependencies]
+
+# Bare-metal mode
+[target.'cfg(target_os = "none")'.dependencies]