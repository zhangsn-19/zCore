--- conflicted
+++ resolved
@@ -4,13 +4,8 @@
 use crate::process::ProcessExt;
 use crate::signal::{Signal, SignalStack, SignalUserContext, Sigset};
 use alloc::sync::Arc;
-<<<<<<< HEAD
 use kernel_hal::context::{UserContext, UserContextField};
 use kernel_hal::user::{Out, UserInPtr, UserOutPtr, UserPtr};
-use kernel_hal::VirtAddr;
-=======
-use kernel_hal::user::{Out, UserOutPtr, UserPtr};
->>>>>>> 040e6389
 use spin::{Mutex, MutexGuard};
 use zircon_object::task::{CurrentThread, Process, Thread};
 use zircon_object::ZxResult;
@@ -70,7 +65,7 @@
         mut _head_ptr: UserOutPtr<UserOutPtr<RobustList>>,
         mut _len_ptr: UserOutPtr<usize>,
     ) -> SysResult {
-        _head_ptr = (self.lock_linux().robust_list.as_ptr() as *mut RobustList as usize).into();
+        _head_ptr = (self.lock_linux().robust_list.as_addr() as *mut RobustList as usize).into();
         _len_ptr = (&self.lock_linux().robust_list_len as *const usize as usize).into();
         Ok(0)
     }
