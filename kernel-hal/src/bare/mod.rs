cfg_if! {
    if #[cfg(target_arch = "x86_64")] {
        #[path = "arch/x86_64/mod.rs"]
        mod arch;
        pub use self::arch::{special as x86_64, timer_interrupt_vector};
    } else if #[cfg(any(target_arch = "riscv32", target_arch = "riscv64"))] {
        #[path = "arch/riscv/mod.rs"]
        pub mod arch;
<<<<<<< HEAD
        pub use self::arch::sbi;
    } else if #[cfg(target_arch = "aarch64")] {
        #[path = "arch/aarch64/mod.rs"]
        pub mod arch;
=======
        pub use self::arch::{sbi, timer_interrupt_vector};
>>>>>>> 2487688d
    }
}

pub mod boot;
pub mod mem;
pub mod net;
pub mod thread;
pub mod timer;

pub use self::arch::{config, cpu, interrupt, vm};
pub use super::hal_fn::{rand, vdso};

hal_fn_impl_default!(rand, vdso);

/// Non-SMP initialization.
#[cfg(any(not(feature = "smp"), doc))]
#[doc(cfg(not(feature = "smp")))]
pub fn init(cfg: crate::KernelConfig, handler: &'static impl crate::KernelHandler) {
    boot::primary_init_early(cfg, handler);
    boot::primary_init();
}<|MERGE_RESOLUTION|>--- conflicted
+++ resolved
@@ -6,14 +6,10 @@
     } else if #[cfg(any(target_arch = "riscv32", target_arch = "riscv64"))] {
         #[path = "arch/riscv/mod.rs"]
         pub mod arch;
-<<<<<<< HEAD
-        pub use self::arch::sbi;
+        pub use self::arch::{sbi, timer_interrupt_vector};
     } else if #[cfg(target_arch = "aarch64")] {
         #[path = "arch/aarch64/mod.rs"]
         pub mod arch;
-=======
-        pub use self::arch::{sbi, timer_interrupt_vector};
->>>>>>> 2487688d
     }
 }
 
