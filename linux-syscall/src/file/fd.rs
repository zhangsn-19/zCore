//! File descriptor operations
//!
//! - open(at)
//! - close
//! - dup2
//! - pipe

use super::*;
use alloc::string::String;

impl Syscall<'_> {
    /// Opens or creates a file, depending on the flags passed to the call. Returns an integer with the file descriptor.
    pub fn sys_open(&self, path: UserInPtr<u8>, flags: usize, mode: usize) -> SysResult {
        self.sys_openat(FileDesc::CWD, path, flags, mode)
    }

    /// open file relative to directory file descriptor
    pub fn sys_openat(
        &self,
        dir_fd: FileDesc,
        path: UserInPtr<u8>,
        flags: usize,
        mode: usize,
    ) -> SysResult {
        let proc = self.linux_process();
<<<<<<< HEAD
        let path = path.read_cstring()?;
        // hard code special path
        let path = if path == "/dev/shm/testshm" {
            String::from("/testshm")
        } else {
            path
        };
=======
        let path = path.as_c_str()?;
>>>>>>> 040e6389
        let flags = OpenFlags::from_bits_truncate(flags);
        info!(
            "openat: dir_fd={:?}, path={:?}, flags={:?}, mode={:#o}",
            dir_fd, path, flags, mode
        );

        let inode = if flags.contains(OpenFlags::CREATE) {
            let (dir_path, file_name) = split_path(path);
            // relative to cwd
            let dir_inode = proc.lookup_inode_at(dir_fd, dir_path, true)?;
            match dir_inode.find(file_name) {
                Ok(file_inode) => {
                    if flags.contains(OpenFlags::EXCLUSIVE) {
                        return Err(LxError::EEXIST);
                    }
                    file_inode
                }
                Err(FsError::EntryNotFound) => {
                    dir_inode.create(file_name, FileType::File, mode as u32)?
                }
                Err(e) => return Err(LxError::from(e)),
            }
        } else {
            proc.lookup_inode_at(dir_fd, path, true)?
        };
<<<<<<< HEAD
        let file = File::new(inode, flags, path);
=======

        let file = File::new(inode, flags, path.into());
>>>>>>> 040e6389
        let fd = proc.add_file(file)?;
        Ok(fd.into())
    }

    /// Closes a file descriptor, so that it no longer refers to any file and may be reused.
    pub fn sys_close(&self, fd: FileDesc) -> SysResult {
        info!("close: fd={:?}", fd);
        let proc = self.linux_process();
        proc.close_file(fd)?;
        Ok(0)
    }

    /// create a copy of the file descriptor oldfd.
    pub fn sys_dup2(&self, fd1: FileDesc, fd2: FileDesc) -> SysResult {
        info!("dup2: from {:?} to {:?}", fd1, fd2);
        let proc = self.linux_process();
        // close fd2 first if it is opened
        let _ = proc.close_file(fd2);
        let file_like = proc.get_file_like(fd1)?.dup();
        let fd2 = proc.add_file_at(fd2, file_like)?;
        Ok(fd2.into())
    }

    /// create a copy of the file descriptor fd, and uses the lowest-numbered unused descriptor for the new descriptor.
    pub fn sys_dup(&self, fd1: FileDesc) -> SysResult {
        info!("dup: from {:?}", fd1);
        let proc = self.linux_process();
        let file_like = proc.get_file_like(fd1)?.dup();
        let fd2 = proc.add_file(file_like)?;
        Ok(fd2.into())
    }

    /// Creates a pipe, a unidirectional data channel that can be used for interprocess communication.
    pub fn sys_pipe(&self, fds: UserOutPtr<[i32; 2]>) -> SysResult {
        self.sys_pipe2(fds, 0)
    }

    /// Creates a pipe, a unidirectional data channel that can be used for interprocess communication.
    pub fn sys_pipe2(&self, mut fds: UserOutPtr<[i32; 2]>, flags: usize) -> SysResult {
        info!("pipe2: fds={:?}, flags: {:#x}", fds, flags);

        let proc = self.linux_process();
        let (read, write) = Pipe::create_pair();

        let base_flags =
            OpenFlags::from_bits_truncate(flags) & (OpenFlags::NON_BLOCK | OpenFlags::CLOEXEC);
        let read_fd = proc.add_file(File::new(
            Arc::new(read),
            base_flags | OpenFlags::RDONLY,
            String::from("pipe_r:[]"),
        ))?;

        let write_fd = proc.add_file(File::new(
            Arc::new(write),
            base_flags | OpenFlags::WRONLY,
            String::from("pipe_w:[]"),
        ))?;
        fds.write([read_fd.into(), write_fd.into()])?;

        info!(
            "pipe2: created rfd={:?} wfd={:?} fds={:?}",
            read_fd, write_fd, fds
        );

        Ok(0)
    }

    /// apply or remove an advisory lock on an open file
    /// TODO: handle operation
    pub fn sys_flock(&mut self, fd: FileDesc, operation: usize) -> SysResult {
        bitflags! {
            struct Operation: u8 {
                const LOCK_SH = 1;
                const LOCK_EX = 2;
                const LOCK_NB = 4;
                const LOCK_UN = 8;
            }
        }
        let operation = Operation::from_bits(operation as u8).unwrap();
        info!("flock: fd: {:?}, operation: {:?}", fd, operation);
        let proc = self.linux_process();

        proc.get_file(fd)?;
        Ok(0)
    }
}<|MERGE_RESOLUTION|>--- conflicted
+++ resolved
@@ -23,17 +23,13 @@
         mode: usize,
     ) -> SysResult {
         let proc = self.linux_process();
-<<<<<<< HEAD
-        let path = path.read_cstring()?;
+        let path = path.as_c_str()?;
         // hard code special path
         let path = if path == "/dev/shm/testshm" {
-            String::from("/testshm")
+            "/testshm"
         } else {
             path
         };
-=======
-        let path = path.as_c_str()?;
->>>>>>> 040e6389
         let flags = OpenFlags::from_bits_truncate(flags);
         info!(
             "openat: dir_fd={:?}, path={:?}, flags={:?}, mode={:#o}",
@@ -59,12 +55,7 @@
         } else {
             proc.lookup_inode_at(dir_fd, path, true)?
         };
-<<<<<<< HEAD
-        let file = File::new(inode, flags, path);
-=======
-
         let file = File::new(inode, flags, path.into());
->>>>>>> 040e6389
         let fd = proc.add_file(file)?;
         Ok(fd.into())
     }
