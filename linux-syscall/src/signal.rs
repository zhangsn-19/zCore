--- conflicted
+++ resolved
@@ -24,7 +24,11 @@
         let signal = Signal::try_from(signum as u8).map_err(|_| LxError::EINVAL)?;
         info!(
             "rt_sigaction: signal={:?}, act={:?}, oldact={:?}, sigsetsize={}, thread={}",
-            signal, act, oldact, sigsetsize, self.thread.id()
+            signal,
+            act,
+            oldact,
+            sigsetsize,
+            self.thread.id()
         );
         if sigsetsize != core::mem::size_of::<Sigset>()
             || signal == Signal::SIGKILL
@@ -61,7 +65,11 @@
         let how = How::try_from(how).map_err(|_| LxError::EINVAL)?;
         info!(
             "rt_sigprocmask: how={:?}, set={:?}, oldset={:?}, sigsetsize={}, thread={}",
-            how, set, oldset, sigsetsize, self.thread.id()
+            how,
+            set,
+            oldset,
+            sigsetsize,
+            self.thread.id()
         );
         if sigsetsize != core::mem::size_of::<Sigset>() {
             return Err(LxError::EINVAL);
@@ -167,17 +175,12 @@
                                     let mut thread_linux = thread.lock_linux();
                                     if thread_linux.signal_mask.contains(sig) {
                                         continue;
-                                    }
-                                    else {
+                                    } else {
                                         thread_linux.signals.insert(signal);
                                         break;
                                     }
                                 }
                             }
-<<<<<<< HEAD
-                            _ => unimplemented!(),
-=======
->>>>>>> 21c232d5
                         };
                         Ok(0)
                     }
@@ -200,28 +203,10 @@
         let parent = self.zircon_process().clone();
         match parent.get_child(tid as u64) {
             Ok(obj) => {
-<<<<<<< HEAD
-                match signal {
-                    Signal::SIGRT33 => {
-                        let current_tid = self.thread.id();
-                        if current_tid == (tid as u64) {
-                            // killing myself
-                            self.sys_exit(-1).unwrap();
-                        } else {
-                            let thread: Arc<Thread> = obj.downcast_arc().unwrap();
-                            let mut thread_linux = thread.lock_linux();
-                            thread_linux.signal_mask.insert(signal);
-                            drop(thread_linux);
-                        }
-                    }
-                    _ => unimplemented!(),
-                };
-=======
                 let thread: Arc<Thread> = obj.downcast_arc().unwrap();
                 let mut thread_linux = thread.lock_linux();
                 thread_linux.signals.insert(signal);
                 drop(thread_linux);
->>>>>>> 21c232d5
                 Ok(0)
             }
             Err(_) => Err(LxError::EINVAL),
@@ -250,36 +235,15 @@
             .map(|proc| proc.get_child(tid as u64))
         {
             Ok(Ok(obj)) => {
-<<<<<<< HEAD
-                match signal {
-                    Signal::SIGRT33 => {
-                        let current_tgid = parent.id();
-                        let current_tid = self.thread.id();
-                        if current_tgid == (tgid as u64) && current_tid == (tid as u64) {
-                            // killing myself
-                            self.sys_exit(-1).unwrap();
-                        } else {
-                            let thread: Arc<Thread> = obj.downcast_arc().unwrap();
-                            let mut thread_linux = thread.lock_linux();
-                            thread_linux.signal_mask.insert(signal);
-                            drop(thread_linux);
-                        }
-                    }
-                    _ => unimplemented!(),
-                };
-=======
                 let thread: Arc<Thread> = obj.downcast_arc().unwrap();
                 let mut thread_linux = thread.lock_linux();
                 thread_linux.signals.insert(signal);
                 drop(thread_linux);
->>>>>>> 21c232d5
                 Ok(0)
             }
             _ => Err(LxError::EINVAL),
         }
     }
-<<<<<<< HEAD
-=======
 
     /// Send a signal to a thread specified by tgid (i.e., process) and pid
     pub fn sys_rt_sigreturn(&mut self) -> SysResult {
@@ -288,9 +252,13 @@
             self.thread.id()
         );
         let old_ctx = self.thread.fetch_backup_context().unwrap();
-        self.thread.with_context(|ctx| 
-            self.thread.lock_linux().restore_after_handle_signal(ctx, &old_ctx)).unwrap();
-        Ok(0)
-    }
->>>>>>> 21c232d5
+        self.thread
+            .with_context(|ctx| {
+                self.thread
+                    .lock_linux()
+                    .restore_after_handle_signal(ctx, &old_ctx)
+            })
+            .unwrap();
+        Ok(0)
+    }
 }