[package]
name = "linux-syscall"
version = "0.1.0"
authors = ["Runji Wang <wangrunji0408@163.com>"]
edition = "2018"
description = "Linux syscalls implementation"

# See more keys and their definitions at https://doc.rust-lang.org/cargo/reference/manifest.html

[dependencies]
log = "0.4"
spin = "0.9"
bitflags = "1.3"
numeric-enum-macro = "0.2"
static_assertions = "1.1.0"
zircon-object = { path = "../zircon-object" }
linux-object = { path = "../linux-object" }
kernel-hal = { path = "../kernel-hal", default-features = false }
<<<<<<< HEAD
rcore-fs = { git = "https://github.91chi.fun//https://github.com/rcore-os/rcore-fs", rev = "7c232ec" }
=======
rcore-fs = { git = "https://github.com/rcore-os/rcore-fs", rev = "1a3246b" }
>>>>>>> 040e6389
lazy_static = { version = "1.4", features = ["spin_no_std"] }
bitvec = { version = "0.22", default-features = false, features = ["alloc"] }
futures = { version = "0.3", default-features = false, features = ["alloc", "async-await"] }

[dev-dependencies]
async-std = { version = "1.10", features = ["unstable"] }<|MERGE_RESOLUTION|>--- conflicted
+++ resolved
@@ -16,11 +16,7 @@
 zircon-object = { path = "../zircon-object" }
 linux-object = { path = "../linux-object" }
 kernel-hal = { path = "../kernel-hal", default-features = false }
-<<<<<<< HEAD
-rcore-fs = { git = "https://github.91chi.fun//https://github.com/rcore-os/rcore-fs", rev = "7c232ec" }
-=======
 rcore-fs = { git = "https://github.com/rcore-os/rcore-fs", rev = "1a3246b" }
->>>>>>> 040e6389
 lazy_static = { version = "1.4", features = ["spin_no_std"] }
 bitvec = { version = "0.22", default-features = false, features = ["alloc"] }
 futures = { version = "0.3", default-features = false, features = ["alloc", "async-await"] }
